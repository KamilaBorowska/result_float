[package]
name = "result_float"
version = "0.1.0"
authors = ["Konrad Borowski <konrad@borowski.pw>"]
<<<<<<< HEAD
description = "Floating point type that cannot store NaN"
=======
license = "MIT/Apache-2.0"
>>>>>>> 1227f2b4

[badges]
gitlab = { repository = "KonradBorowski/result_float" }

[dependencies.num-traits]
version = "0.2.4"
default-features = false

[dependencies.failure]
version = "0.1.1"
default-features = false
features = ["derive"]

[features]
default = ["std"]
std = ["num-traits/std"]<|MERGE_RESOLUTION|>--- conflicted
+++ resolved
@@ -2,11 +2,8 @@
 name = "result_float"
 version = "0.1.0"
 authors = ["Konrad Borowski <konrad@borowski.pw>"]
-<<<<<<< HEAD
+license = "MIT/Apache-2.0"
 description = "Floating point type that cannot store NaN"
-=======
-license = "MIT/Apache-2.0"
->>>>>>> 1227f2b4
 
 [badges]
 gitlab = { repository = "KonradBorowski/result_float" }
